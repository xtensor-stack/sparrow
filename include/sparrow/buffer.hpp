--- conflicted
+++ resolved
@@ -20,11 +20,8 @@
 #include <iterator>
 #include <stdexcept>
 
-<<<<<<< HEAD
 #include "sparrow/contracts.hpp"
-=======
 #include "sparrow/allocator.hpp"
->>>>>>> a1e1b951
 #include "sparrow/iterator.hpp"
 #include "sparrow/mp_utils.hpp"
 
@@ -373,7 +370,7 @@
     template <class T>
     constexpr void buffer_base<T>::assign_storage(pointer p, size_type n, size_type cap)
     {
-        assert(n <= cap);
+        SPARROW_ASSERT_TRUE(n <= cap);
         m_data.p_begin = p;
         m_data.p_end = p + n;
         m_data.p_storage_end = p + cap;
@@ -504,67 +501,43 @@
     template <class T>
     constexpr auto buffer<T>::operator[](size_type i) -> reference
     {
-<<<<<<< HEAD
-        SPARROW_ASSERT_TRUE(pos < size());
-        return data()[pos];
-=======
+        SPARROW_ASSERT_TRUE(i < size());
         return get_data().p_begin[i];
->>>>>>> a1e1b951
     }
 
     template <class T>
     constexpr auto buffer<T>::operator[](size_type i) const -> const_reference
     {
-<<<<<<< HEAD
-        SPARROW_ASSERT_TRUE(pos < size());
-        return data()[pos];
-=======
+        SPARROW_ASSERT_TRUE(i < size());
         return get_data().p_begin[i];
->>>>>>> a1e1b951
     }
 
     template <class T>
     constexpr auto buffer<T>::front() -> reference
     {
-<<<<<<< HEAD
         SPARROW_ASSERT_FALSE(empty());
-        return data()[0];
-=======
         return *(get_data().p_begin);
->>>>>>> a1e1b951
     }
 
     template <class T>
     constexpr auto buffer<T>::front() const -> const_reference
     {
-<<<<<<< HEAD
         SPARROW_ASSERT_FALSE(empty());
-        return data()[0];
-=======
         return *(get_data().p_begin);
->>>>>>> a1e1b951
     }
 
     template <class T>
     constexpr auto buffer<T>::back() -> reference
     {
-<<<<<<< HEAD
         SPARROW_ASSERT_FALSE(empty());
-        return data()[m_size - 1];
-=======
         return *(get_data().p_end - 1);
->>>>>>> a1e1b951
     }
 
     template <class T>
     constexpr auto buffer<T>::back() const -> const_reference
     {
-<<<<<<< HEAD
         SPARROW_ASSERT_FALSE(empty());
-        return data()[m_size - 1];
-=======
         return *(get_data().p_end - 1);
->>>>>>> a1e1b951
     }
 
     template <class T>
